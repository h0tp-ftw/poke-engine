--- conflicted
+++ resolved
@@ -8666,10 +8666,7 @@
         ],
         "flags": {
             "defrost": 1,
-<<<<<<< HEAD
-=======
             "heal": 1,
->>>>>>> 154a7b7f
             "mirror": 1,
             "protect": 1
         },
@@ -14812,8 +14809,6 @@
         "target": "normal",
         "type": "grass"
     },
-<<<<<<< HEAD
-=======
     "tachyoncutter": {
         "accuracy": true,
         "basePower": 50,
@@ -14832,7 +14827,6 @@
         "target": "normal",
         "type": "steel"
     },
->>>>>>> 154a7b7f
     "tackle": {
         "accuracy": 100,
         "basePower": 40,
